from __future__ import annotations

import asyncio
import hmac
import json
import pickle
import signal
from collections import defaultdict
from contextlib import AbstractAsyncContextManager, asynccontextmanager
from contextvars import ContextVar
from datetime import datetime, timedelta, timezone, tzinfo
from functools import partial
from signal import Signals
from types import TracebackType
from typing import Any, AsyncIterator, Callable, Generic, Type, cast
from uuid import uuid4

from anyio.abc import CapacityLimiter
from coredis import PureToken, Redis
from coredis.commands import PubSub, Script
from coredis.sentinel import Sentinel
from coredis.typing import KeyT
from crontab import CronTab

from streaq import logger
from streaq.constants import (
    DEFAULT_QUEUE_NAME,
    REDIS_ABORT,
    REDIS_CHANNEL,
    REDIS_DEPENDENCIES,
    REDIS_DEPENDENTS,
    REDIS_GROUP,
    REDIS_HEALTH,
    REDIS_PREFIX,
    REDIS_PREVIOUS,
    REDIS_QUEUE,
    REDIS_RESULT,
    REDIS_RETRY,
    REDIS_RUNNING,
    REDIS_STREAM,
    REDIS_TASK,
    REDIS_TIMEOUT,
    REDIS_UNIQUE,
)
from streaq.lua import (
    CREATE_GROUPS,
    FAIL_DEPENDENTS,
    PUBLISH_DELAYED_TASKS,
    PUBLISH_TASK,
    RECLAIM_IDLE_TASKS,
    UPDATE_DEPENDENTS,
)
from streaq.task import (
    RegisteredCron,
    RegisteredTask,
    StreaqRetry,
    Task,
    TaskInfo,
    TaskResult,
    TaskStatus,
)
from streaq.types import (
    WD,
    AsyncCron,
    AsyncTask,
    CronDefinition,
    Middleware,
    P,
    R,
    StreamMessage,
    SyncCron,
    SyncTask,
    TaskContext,
    TaskDefinition,
    TypedCoroutine,
)
from streaq.utils import (
    StreaqError,
    asyncify,
    datetime_ms,
    now_ms,
    to_ms,
    to_seconds,
    to_tuple,
)


@asynccontextmanager
async def _lifespan(worker: Worker[None]) -> AsyncIterator[None]:
    yield None


async def _placeholder() -> None: ...


class Worker(Generic[WD]):
    """
    Worker object that fetches and executes tasks from a queue.

    :param redis_url: connection URI for Redis
    :param redis_kwargs: additional keyword arguments for Redis client
    :param concurrency: number of tasks the worker can run simultaneously
    :param sync_concurrency:
        max number of synchronous tasks the worker can run simultaneously
        in separate threads; defaults to the same as ``concurrency``
    :param queue_name: name of queue in Redis
    :param priorities: list of priorities from lowest to highest
    :param prefetch:
        max number of tasks to prefetch from Redis, defaults to same as ``concurrency``
    :param lifespan:
        async context manager that wraps worker execution and provides task
        dependencies
    :param serializer: function to serialize task data for Redis
    :param deserializer: function to deserialize task data from Redis
    :param tz: timezone to use for cron jobs
    :param handle_signals: whether to handle signals for graceful shutdown
    :param health_crontab: crontab for frequency to store health info
    :param signing_secret:
        if provided, used to sign data stored in Redis, which can improve security
        especially if using pickle. For binary serializers only. You can generate
        a key using secrets, for example: `secrets.token_urlsafe(32)`
    :param idle_timeout: the amount of time prefetched tasks wait before being requeued
    """

    create_groups: Script[str]
    publish_task: Script[str]
    publish_delayed_tasks: Script[str]
    fail_dependents: Script[str]
    update_dependents: Script[str]
    reclaim_idle_tasks: Script[str]
    _worker_context: WD

    __slots__ = (
        "redis",
        "concurrency",
        "queue_name",
        "_group_name",
        "prefetch",
        "bs",
        "counters",
        "loop",
        "_worker_context",
        "registry",
        "cron_jobs",
        "cron_schedule",
        "id",
        "serializer",
        "deserializer",
        "task_wrappers",
        "tasks",
        "tz",
        "aborting_tasks",
        "burst",
        "_handle_signals",
        "_block_new_tasks",
        "lifespan",
        "_stack",
        "queue_key",
        "stream_key",
        "dependents_key",
        "dependencies_key",
        "results_key",
        "_abort_key",
        "_health_key",
        "_channel_key",
        "_timeout_key",
        "idle_timeout",
        "main_task",
        "_start_time",
        "prefix",
        "sync_concurrency",
        "_limiter",
        "_sentinel",
        "_health_tab",
        "middlewares",
        "signing_secret",
        "_task_context",
        "priorities",
        "create_groups",
        "publish_task",
        "publish_delayed_tasks",
        "fail_dependents",
        "update_dependents",
        "reclaim_idle_tasks",
    )

    def __init__(
        self,
        redis_url: str = "redis://localhost:6379",
        redis_sentinel_nodes: list[tuple[str, int]] | None = None,
        redis_sentinel_master: str = "mymaster",
        redis_kwargs: dict[str, Any] | None = None,
        concurrency: int = 16,
        sync_concurrency: int | None = None,
        queue_name: str = DEFAULT_QUEUE_NAME,
        priorities: list[str] | None = None,
        prefetch: int | None = None,
        lifespan: Callable[[Worker[WD]], AbstractAsyncContextManager[WD]] = _lifespan,  # type: ignore
        serializer: Callable[[Any], Any] = pickle.dumps,
        deserializer: Callable[[Any], Any] = pickle.loads,
        tz: tzinfo = timezone.utc,
        handle_signals: bool = True,
        health_crontab: str = "*/5 * * * *",
        signing_secret: str | None = None,
        idle_timeout: timedelta | int = 300,
    ):
        #: Redis connection
        redis_kwargs = redis_kwargs or {}
        if redis_kwargs.pop("decode_responses", None) is not None:
            logger.warning("decode_responses ignored in redis_kwargs")
        if redis_sentinel_nodes:
            redis_kwargs["socket_timeout"] = redis_kwargs.get("socket_timeout", 2.0)
            self._sentinel = Sentinel(
                redis_sentinel_nodes,
                decode_responses=True,
                **redis_kwargs,
            )
            self.redis = self._sentinel.primary_for(redis_sentinel_master)
        else:
            self.redis = Redis.from_url(
                redis_url, decode_responses=True, **redis_kwargs
            )
        self.concurrency = concurrency
        self.queue_name = queue_name
        self.priorities = priorities or ["default"]
        self._group_name = REDIS_GROUP
        self.prefetch = prefetch or concurrency
        #: semaphore controlling concurrency
        self.bs = asyncio.BoundedSemaphore(concurrency)
        #: mapping of type of task -> number of tasks of that type
        #: eg ``{"completed": 4, "failed": 1, "retried": 0}``
        self.counters: dict[str, int] = defaultdict(int)
        #: event loop for running tasks
        self.loop = asyncio.get_event_loop()
        #: mapping of task name -> task wrapper
        self.registry: dict[
            str, RegisteredCron[Any, Any] | RegisteredTask[Any, Any, Any]
        ] = {}
        #: mapping of task name -> cron wrapper
        self.cron_jobs: dict[str, RegisteredCron[Any, Any]] = {}
        #: mapping of task name -> next execution time in ms
        self.cron_schedule: dict[str, int] = defaultdict(int)
        #: unique ID of worker
        self.id = uuid4().hex[:8]
        self.serializer = serializer
        self.deserializer = deserializer
        #: mapping of task ID -> asyncio Task wrapper
        self.task_wrappers: dict[str, asyncio.Task[Any]] = {}
        #: mapping of task ID -> asyncio Task for task
        self.tasks: dict[str, asyncio.Task[Any]] = {}
        self._handle_signals = handle_signals
        self.tz = tz
        #: set of tasks currently scheduled for abortion
        self.aborting_tasks: set[str] = set()
        #: whether to shut down the worker when the queue is empty; set via CLI
        self.burst = False
        #: list of middlewares added to the worker
        self.middlewares: list[Middleware] = []
        self.signing_secret = signing_secret.encode() if signing_secret else None
        self.sync_concurrency = sync_concurrency or concurrency
        # internal objects
        self._limiter = CapacityLimiter(self.sync_concurrency)
        self._block_new_tasks = False
        self.lifespan = lifespan
        self._stack: list[AbstractAsyncContextManager[WD]] = []
        self.idle_timeout = to_ms(idle_timeout)
        self._start_time = now_ms()
        self._health_tab = CronTab(health_crontab)
        self._task_context: ContextVar[TaskContext] = ContextVar("_task_context")
        # precalculate Redis prefixes
        self.prefix = REDIS_PREFIX + self.queue_name
        self.queue_key = self.prefix + REDIS_QUEUE
        self.stream_key = self.prefix + REDIS_STREAM
        self.dependents_key = self.prefix + REDIS_DEPENDENTS
        self.dependencies_key = self.prefix + REDIS_DEPENDENCIES
        self.results_key = self.prefix + REDIS_RESULT
        self._abort_key = self.prefix + REDIS_ABORT
        self._health_key = self.prefix + REDIS_HEALTH
        self._channel_key = self.prefix + REDIS_CHANNEL
        self._timeout_key = self.prefix + REDIS_TIMEOUT

        @self.cron(health_crontab, silent=True, timeout=3, ttl=0)
        async def _() -> None:
            """
            Saves Redis health in Redis.
            """
            pipe = await self.redis.pipeline(transaction=False)
            streams = (
                pipe.xlen(self.stream_key + priority) for priority in self.priorities
            )
            queues = (
                pipe.zcard(self.queue_key + priority) for priority in self.priorities
            )
            infos = (
                pipe.info("Memory", "Clients"),
                pipe.dbsize(),
            )
            await pipe.execute()
            info, keys = await asyncio.gather(*infos)
            mem_usage = info.get("used_memory_human", "?")
            clients = info.get("connected_clients", "?")
            queued = sum(await asyncio.gather(*streams))
            scheduled = sum(await asyncio.gather(*queues))
            health = (
                f"redis {{memory: {mem_usage}, clients: {clients}, keys: {keys}, "  # type: ignore
                f"queued: {queued}, scheduled: {scheduled}}}"
            )
            ttl = int(self._delay_for(self._health_tab)) + 5
            await self.redis.set(self._health_key + ":redis", health, ex=ttl)

    def task_context(self) -> TaskContext:
        """
        Fetch task information for the currently running task.
        This can only be called from within a running task or a middleware.
        """
        try:
            return self._task_context.get()
        except LookupError as e:
            raise StreaqError(
                "Worker.task_context() can only be called within a running task or a "
                "middleware!"
            ) from e

    @property
    def context(self) -> WD:
        """
        Worker dependencies initialized with the async context manager.
        """
        if not self._stack:
            raise StreaqError(
                "Worker did not initialize correctly, are you using the "
                "async context manager?"
            )
        return self._worker_context

    def build_context(
        self,
        fn_name: str,
        registered_task: RegisteredCron[Any, Any] | RegisteredTask[Any, Any, Any],
        id: str,
        tries: int = 1,
    ) -> TaskContext:
        """
        Creates the context for a task to be run given task metadata
        """
        return TaskContext(
            fn_name=fn_name,
            task_id=id,
            timeout=registered_task.timeout,
            tries=tries,
            ttl=registered_task.ttl,
        )

    def cron(
        self,
        tab: str,
        *,
        max_tries: int | None = 3,
        silent: bool = False,
        timeout: timedelta | int | None = None,
        ttl: timedelta | int | None = timedelta(minutes=5),
        unique: bool = True,
    ) -> CronDefinition[WD]:
        """
        Registers a task to be run at regular intervals as specified.

        :param tab:
            crontab for scheduling, follows the specification
            `here <https://github.com/josiahcarlson/parse-crontab?tab=readme-ov-file#description>`_.
        :param max_tries:
            number of times to retry the task should it fail during execution
        :param silent:
            whether to silence task logs and success/failure tracking; defaults to False
        :param timeout: time after which to abort the task, if None will never time out
        :param ttl: time to store results in Redis, if None will never expire
        :param unique: whether multiple instances of the task can exist simultaneously
        """

        def wrapped(fn: AsyncCron[R] | SyncCron[R]) -> RegisteredCron[WD, R]:
            if asyncio.iscoroutinefunction(fn):
                _fn = fn
            else:
                _fn = asyncify(fn, self._limiter)
            task = RegisteredCron(
                cast(AsyncCron[R], _fn),
                CronTab(tab),
                max_tries,
                silent,
                timeout,
                ttl,
                unique,
                self,
            )
            self.cron_jobs[task.fn_name] = task
            self.registry[task.fn_name] = task
            logger.debug(f"cron job {task.fn_name} registered in worker {self.id}")
            return task

        return wrapped  # type: ignore

    def task(
        self,
        *,
        max_tries: int | None = 3,
        silent: bool = False,
        timeout: timedelta | int | None = None,
        ttl: timedelta | int | None = timedelta(minutes=5),
        unique: bool = False,
    ) -> TaskDefinition[WD]:
        """
        Registers a task with the worker which can later be enqueued by the user.

        :param max_tries:
            number of times to retry the task should it fail during execution
        :param silent:
            whether to silence task logs and success/failure tracking; defaults to False
        :param timeout: time after which to abort the task, if None will never time out
        :param ttl: time to store results in Redis, if None will never expire
        :param unique: whether multiple instances of the task can exist simultaneously
        """

        def wrapped(
            fn: AsyncTask[P, R] | SyncTask[P, R],
        ) -> RegisteredTask[WD, P, R]:
            if asyncio.iscoroutinefunction(fn):
                _fn = fn
            else:
                _fn = asyncify(fn, self._limiter)
            task = RegisteredTask(
                cast(AsyncTask[P, R], _fn),
                max_tries,
                silent,
                timeout,
                ttl,
                unique,
                self,
            )
            self.registry[task.fn_name] = task
            logger.debug(f"task {task.fn_name} registered in worker {self.id}")
            return task

        return wrapped  # type: ignore

    def middleware(self, fn: Middleware) -> Middleware:
        """
        Registers the given middleware with the worker.
        """
        self.middlewares.append(fn)
        return fn

    def run_sync(self) -> None:
        """
        Sync function to run the worker, finally closes worker connections.
        """
        self.main_task = self.loop.create_task(self.main())
        try:
            self.loop.run_until_complete(self.main_task)
        finally:
            self.loop.run_until_complete(self.close())

    async def run_async(self) -> None:
        """
        Async function to run the worker. Cleanup should be handled separately.
        """
        self.main_task = self.loop.create_task(self.main())
        await self.main_task

    async def main(self) -> None:
        """
        Main loop for handling worker tasks, aggregates and runs other tasks
        """
        logger.info(f"starting worker {self.id} for {len(self)} functions")
        # register signal handlers
        if self._handle_signals:
            self._add_signal_handler(signal.SIGINT)
            self._add_signal_handler(signal.SIGTERM)
        async with self:
            # create consumer group if it doesn't exist
            await self.create_groups(
                keys=[self.stream_key, self._group_name],
                args=self.priorities,  # type: ignore
            )
            # run loops
            tasks = [self.listen_stream(), self.health_check()]
            futures = [self.loop.create_task(t) for t in tasks]
            try:
                _, pending = await asyncio.wait(
                    futures,
                    return_when=asyncio.FIRST_COMPLETED,
                )
                logger.debug(f"main loop wrapping up execution for worker {self.id}")
                for task in pending:
                    task.cancel()
            except asyncio.CancelledError:
                for task in futures:
                    task.cancel()
                await asyncio.gather(*futures, return_exceptions=True)

    async def listen_stream(self) -> None:
        """
        Listen for new tasks or stale tasks from the stream and start them up,
        as well as add cron jobs to the queue when ready.
        """
        streams = {self.stream_key + p: ">" for p in reversed(self.priorities)}
        priority_order = {p: -i for i, p in enumerate(self.priorities)}
        while not self._block_new_tasks:
            messages: list[StreamMessage] = []
            active_tasks = self.concurrency - self.bs._value
            pending_tasks = len(self.task_wrappers)
            count = self.concurrency + self.prefetch - pending_tasks
            pipe = await self.redis.pipeline(transaction=False)
            if count > 0:
                idle = await self.reclaim_idle_tasks(
                    keys=[
                        self._timeout_key,
                        self.stream_key,
                        self._group_name,
                        self.id,
                    ],
                    args=[now_ms(), count, *self.priorities],
                )
                mapping: Any = json.loads(idle)  # type: ignore
                if mapping:  # pragma: no cover
                    for priority, _entries in mapping.items():
                        messages.extend(
                            [
                                StreamMessage(
                                    priority=priority,
                                    task_id=entry[1][1],
                                    message_id=entry[0],
                                )
                                for entry in _entries
                            ]
                        )
                    logger.info(f"retrying ↻ {len(messages)} idle tasks")
                    count -= len(messages)
                if count > 0:
                    entries = await self.redis.xreadgroup(
                        self._group_name,
                        self.id,
                        streams=streams,  # type: ignore
                        block=500,
                        count=count,
                    )
                    if entries:
                        for stream, msgs in entries.items():
                            priority = stream.split(":")[-1]
                            messages.extend(
                                [
                                    StreamMessage(
                                        message_id=msg_id,  # type: ignore
                                        task_id=msg["task_id"],  # type: ignore
                                        priority=priority,
                                    )
                                    for msg_id, msg in msgs
                                ]
                            )
                priorities: dict[str, list[str]] = defaultdict(list)
                for msg in messages:
                    priorities[msg.priority].append(msg.message_id)
                expire = now_ms() + self.idle_timeout
                for k, v in priorities.items():
                    pipe.zadd(self._timeout_key + k, {m: expire for m in v})
            self.publish_delayed_tasks(
                keys=[self.queue_key, self.stream_key],
                args=[now_ms(), *self.priorities],
                client=pipe,
            )
            command = pipe.smembers(self._abort_key)
            await pipe.execute()
            res = await command
            # Go through task_ids in the aborted tasks set and cancel those tasks.
            if res:
                aborted: set[str] = set()
                for task_id in res:
                    if task_id in self.tasks:
                        self.tasks[task_id].cancel()
                        aborted.add(task_id)
                if aborted:
                    logger.debug(f"aborting {len(aborted)} tasks in worker {self.id}")
                    self.aborting_tasks.update(aborted)
                    await self.redis.srem(self._abort_key, aborted)
            # cron jobs
            futures: set[TypedCoroutine[Task[Any]]] = set()
            ts = now_ms()
            for name, cron_job in self.cron_jobs.items():
                if ts - 500 > self.cron_schedule[name]:
                    self.cron_schedule[name] = cron_job.next()
                    futures.add(
                        cron_job.enqueue()
                        .start(schedule=cron_job.schedule())
                        ._enqueue()  # type: ignore
                    )
            if futures:
                logger.debug(f"enqueuing {len(futures)} cron jobs in worker {self.id}")
                await asyncio.gather(*futures)
            # start new tasks
            if messages:
                logger.debug(f"starting {len(messages)} new tasks in worker {self.id}")
                messages.sort(key=lambda msg: priority_order[msg.priority])
            for message in messages:
                coro = self.run_task(message)
                self.task_wrappers[message.task_id] = self.loop.create_task(coro)
            # wrap things up if we burstin'
            if (
                self.burst
                and not messages
                and active_tasks == 0
                and count > 0
                and not self.task_wrappers
            ):
                self._block_new_tasks = True
            # cleanup aborted tasks
            for task_id, task in list(self.task_wrappers.items()):
                if task.done():
                    del self.task_wrappers[task_id]
                    # propagate error
                    task.result()

    async def finish_failed_task(
        self,
        msg: StreamMessage,
        exc: BaseException,
        enqueue_time: int = 0,
        fn_name: str = "Unknown",
        silent: bool = False,
        ttl: timedelta | int | None = 300,
    ) -> None:
        """
        Serialize a failed task with metadata and handle failure.
        """
        now = now_ms()
        task_id = msg.task_id
        data = {
            "f": fn_name,
            "et": enqueue_time,
            "s": False,
            "r": exc,
            "st": now,
            "ft": now,
        }
        try:
            raw = self.serialize(data)
        except Exception as e:
            raise StreaqError(
                f"Failed to serialize result for task {msg.task_id}!"
            ) from e

        def key(mid: str) -> str:
            return self.prefix + mid + task_id

        if not silent:
            self.counters["failed"] += 1
        stream_key = self.stream_key + msg.priority
        pipe = await self.redis.pipeline(transaction=True)
        pipe.delete([key(REDIS_RETRY), key(REDIS_RUNNING), key(REDIS_TASK)])
        pipe.publish(self._channel_key, task_id)
        pipe.srem(self._abort_key, [task_id])
        pipe.xack(stream_key, self._group_name, [msg.message_id])
        pipe.xdel(stream_key, [msg.message_id])
        pipe.zrem(self._timeout_key + msg.priority, [msg.message_id])
        if raw is not None and ttl:
            pipe.set(key(REDIS_RESULT), raw, ex=ttl)
        command = self.fail_dependents(
            keys=[
                self.prefix + REDIS_DEPENDENTS,
                self.prefix + REDIS_DEPENDENCIES,
                task_id,
            ],
            client=pipe,
        )
        await pipe.execute()
        res = cast(list[str], await command)
        if res:
            await self.fail_dependencies(task_id, res)

    async def finish_task(
        self,
        msg: StreamMessage,
        finish: bool,
        delay: float | None,
        return_value: Any,
        start_time: int,
        finish_time: int,
        enqueue_time: int,
        fn_name: str,
        success: bool,
        silent: bool,
        ttl: timedelta | int | None,
        triggers: str | None,
        lock_key: str | None,
    ) -> None:
        """
        Cleanup for a task that executed successfully or will be retried.
        """
        data = {
            "f": fn_name,
            "et": enqueue_time,
            "s": success,
            "r": return_value,
            "st": start_time,
            "ft": finish_time,
        }
        task_id = msg.task_id
        try:
            result = self.serialize(data)
        except Exception as e:
            raise StreaqError(f"Failed to serialize result for task {task_id}!") from e

        def key(mid: str) -> str:
            return self.prefix + mid + task_id

        stream_key = self.stream_key + msg.priority
        pipe = await self.redis.pipeline(transaction=True)
        pipe.xack(stream_key, self._group_name, [msg.message_id])
        pipe.xdel(stream_key, [msg.message_id])
        pipe.zrem(self._timeout_key + msg.priority, [msg.message_id])
        to_delete: list[KeyT] = [key(REDIS_RUNNING)]
        if lock_key:
            to_delete.append(lock_key)
        if finish:
            pipe.publish(self._channel_key, task_id)
            if not silent:
                if success:
                    self.counters["completed"] += 1
                else:
                    self.counters["failed"] += 1
            if result and ttl != 0:
                pipe.set(key(REDIS_RESULT), result, ex=ttl)
            to_delete.extend([key(REDIS_RETRY), key(REDIS_TASK)])
            pipe.delete(to_delete)
            pipe.srem(self._abort_key, [task_id])
            if success:
                output, truncate_length = str(return_value), 32
                if len(output) > truncate_length:
                    output = f"{output[:truncate_length]}…"
                if not silent:
                    logger.info(f"task {task_id} ← {output}")
                if triggers:
                    args = self.serialize(to_tuple(return_value))
                    pipe.set(key(REDIS_PREVIOUS), args, ex=timedelta(minutes=5))
                script = self.update_dependents
            else:
                script = self.fail_dependents
            command = script(
                keys=[
                    self.prefix + REDIS_DEPENDENTS,
                    self.prefix + REDIS_DEPENDENCIES,
                    task_id,
                ],
                client=pipe,
            )
        elif delay:
            if not silent:
                self.counters["retried"] += 1
            pipe.delete(to_delete)
            pipe.zadd(self.queue_key + msg.priority, {task_id: now_ms() + delay * 1000})
        else:
            if not silent:
                self.counters["retried"] += 1
            pipe.delete(to_delete)
            pipe.xadd(stream_key, {"task_id": task_id})
        await pipe.execute()
        if finish and (res := cast(list[str], await command)):  # type: ignore
            if success:
                pipe = await self.redis.pipeline(transaction=False)
                for dep_id in res:
                    logger.info(f"↳ dependent {dep_id} triggered")
                    await pipe.xadd(stream_key, {"task_id": dep_id})
                await pipe.execute()
            else:
                await self.fail_dependencies(task_id, res)

    async def run_task(self, msg: StreamMessage) -> None:
        """
        Execute the registered task, then store the result in Redis.
        """
        task_id = msg.task_id

        def key(mid: str) -> str:
            return self.prefix + mid + task_id

        # acquire semaphore
        async with self.bs:
            pipe = await self.redis.pipeline(transaction=True)
            commands = (
                pipe.get(key(REDIS_TASK)),
                pipe.incr(key(REDIS_RETRY)),
                pipe.srem(self._abort_key, [task_id]),
                pipe.zrem(self._timeout_key + msg.priority, [msg.message_id]),
            )
            pipe.zadd(
                self._timeout_key + msg.priority,
                {msg.message_id: now_ms() + self.idle_timeout},
            )
            await pipe.execute()
            raw, task_try, abort, removed = await asyncio.gather(*commands)
            if not raw:
                logger.warning(f"task {task_id} expired †")
                return await asyncio.shield(
                    self.finish_failed_task(msg, StreaqError("Task execution failed!"))
                )
            if not removed:
                logger.warning(f"task {task_id} reclaimed ↩ from worker {self.id}")
                self.counters["relinquished"] += 1
                return

            try:
                data: dict[str, Any] = self.deserialize(raw)
            except Exception as e:
                logger.exception(f"Failed to deserialize task {task_id}!")
                return await asyncio.shield(self.finish_failed_task(msg, e))

            if (fn_name := data["f"]) not in self.registry:
                logger.error(
                    f"Missing function {fn_name}, can't execute task {task_id}!"
                )
                return await asyncio.shield(
                    self.finish_failed_task(
                        msg,
                        StreaqError("Nonexistent function!"),
                        enqueue_time=data["t"],
                        fn_name=data["f"],
                    )
                )
            task = self.registry[fn_name]

            if abort:
                if not task.silent:
                    logger.info(f"task {task_id} aborted ⊘ prior to run")
                return await asyncio.shield(
                    self.finish_failed_task(
                        msg,
                        asyncio.CancelledError(),
                        enqueue_time=data["t"],
                        fn_name=data["f"],
                        silent=task.silent,
                        ttl=task.ttl,
                    )
                )
            if task.max_tries and task_try > task.max_tries:
                if not task.silent:
                    logger.warning(
                        f"task {task_id} failed × after {task.max_tries} retries"
                    )
                return await asyncio.shield(
                    self.finish_failed_task(
                        msg,
                        StreaqError(f"Max retry attempts reached for task {task_id}!"),
                        enqueue_time=data["t"],
                        fn_name=data["f"],
                        silent=task.silent,
                        ttl=task.ttl,
                    )
                )
            start_time = now_ms()
            timeout = (
                None
                if task.timeout is None
                else start_time + 1000 + to_ms(task.timeout)
            )
            after = data.get("A")
            pipe = await self.redis.pipeline(transaction=True)
            _removed = pipe.zrem(self._timeout_key + msg.priority, [msg.message_id])
            if task.unique:
                lock_key = self.prefix + REDIS_UNIQUE + task.fn_name
                locked = pipe.set(
                    lock_key, task_id, condition=PureToken.NX, pxat=timeout
                )
            else:
                lock_key = None
            pipe.set(key(REDIS_RUNNING), 1, pxat=timeout)
            if timeout:
                pipe.zadd(self._timeout_key + msg.priority, {msg.message_id: timeout})
            if after:
                previous = pipe.get(self.prefix + REDIS_PREVIOUS + after)
            await pipe.execute()
            if not await _removed:
                logger.warning(f"task {task_id} reclaimed ↩ from worker {self.id}")
                self.counters["relinquished"] += 1
                return
            if task.unique and not await locked:  # type: ignore
                if not task.silent:
                    logger.warning(f"unique task {task_id} clashed ↯ with running task")
                return await asyncio.shield(
                    self.finish_failed_task(
                        msg,
                        StreaqError(
                            "Task is unique and another instance of the same task is "
                            "already running!"
                        ),
                        enqueue_time=data["t"],
                        fn_name=data["f"],
                        silent=task.silent,
                        ttl=task.ttl,
                    )
                )
            _args = data["a"] if not after else self.deserialize(await previous)  # type: ignore

            ctx = self.build_context(fn_name, task, task_id, tries=task_try)
            success = True
            delay = None
            done = True
            finish_time = None

            async def _fn(*args: Any, **kwargs: Any) -> Any:
                return await asyncio.wait_for(
                    task.fn(*args, **kwargs), to_seconds(task.timeout)
                )

            if not task.silent:
                logger.info(f"task {task_id} → worker {self.id}")

            wrapped = _fn
            for middleware in reversed(self.middlewares):
                wrapped = middleware(wrapped)
            coro = wrapped(*_args, **data["k"])
            token = self._task_context.set(ctx)
            self.tasks[task_id] = self.loop.create_task(coro)
            result = None
            try:
                # don't start if we're shutting down
                if self._block_new_tasks:
                    self.tasks[task_id].cancel()
                result = await self.tasks[task_id]
            except StreaqRetry as e:
                result = e
                success = False
                done = False
                delay = to_seconds(e.delay) if e.delay is not None else task_try**2
                if not task.silent:
                    logger.exception(f"Retrying task {task_id}!")
                    logger.info(f"retrying ↻ task {task_id} in {delay}s")
            except asyncio.TimeoutError as e:
                if not task.silent:
                    logger.error(f"task {task_id} timed out …")
                result = e
                success = False
                done = True
            except asyncio.CancelledError as e:
                if task_id in self.aborting_tasks:
                    self.aborting_tasks.remove(task_id)
                    done = True
                    if not task.silent:
                        logger.info(f"task {task_id} aborted ⊘")
                        self.counters["aborted"] += 1
                        self.counters["failed"] -= 1  # this will get incremented later
                else:
                    if not task.silent:
                        logger.info(f"task {task_id} cancelled, will be retried ↻")
                    done = False
                result = e
                success = False
            except Exception as e:
                result = e
                success = False
                done = True
                if not task.silent:
                    logger.info(f"task {task_id} failed ×")
                    logger.exception(f"Task {task_id} failed!")
            finally:
                del self.tasks[task_id]
                finish_time = now_ms()
                await asyncio.shield(
                    self.finish_task(
                        msg,
                        finish=done,
                        delay=delay,
                        return_value=result,
                        start_time=start_time,
                        finish_time=finish_time or now_ms(),
                        enqueue_time=data["t"],
                        fn_name=data["f"],
                        success=success,
                        silent=task.silent,
                        ttl=task.ttl,
                        triggers=data.get("T"),
                        lock_key=lock_key,
                    )
                )
                self._task_context.reset(token)

    async def fail_dependencies(self, task_id: str, dependencies: list[str]) -> None:
        """
        Fail dependencies for the given task.
        """
        now = now_ms()
        failure = {
            "s": False,
            "r": StreaqError("Dependency failed, not running task!"),
            "st": now,
            "ft": now,
            "et": 0,
            "f": "Unknown",
        }
        try:
            result = self.serialize(failure)
        except Exception as e:
            raise StreaqError(f"Failed to serialize result for task {task_id}!") from e
        pipe = await self.redis.pipeline(transaction=False)
        self.counters["failed"] += len(dependencies)
        to_delete: list[KeyT] = []
        for dep_id in dependencies:
            logger.info(f"task {dep_id} dependency failed ×")
            to_delete.append(self.prefix + REDIS_TASK + dep_id)
            pipe.set(self.results_key + dep_id, result, ex=300)
            pipe.publish(self._channel_key, dep_id)
        pipe.delete(to_delete)
        await pipe.execute()

    def enqueue_unsafe(
        self,
        fn_name: str,
        *args: Any,
        **kwargs: Any,
    ) -> Task[Any]:
        """
        Allows for enqueuing a task that is registered elsewhere without having access
        to the worker it's registered to. This is unsafe because it doesn't check if the
        task is registered with the worker and doesn't enforce types, so it should only
        be used if you need to separate the task queuing and task execution code for
        performance reasons.

        :param fn_name:
            name of the function to run, much match its __qualname__. If you're unsure,
            check ``Worker.registry``.
        :param args: positional arguments for the task
        :param kwargs: keyword arguments for the task

        :return: task object
        """
        registered = RegisteredTask(
            fn=_placeholder,
            max_tries=None,
            silent=False,
            timeout=None,
            ttl=None,
            unique=False,
            worker=self,
            _fn_name=fn_name,
        )
        return Task(args, kwargs, registered)

    async def enqueue_many(self, tasks: list[Task[Any]]) -> None:
        """
        Enqueue multiple tasks for immediate execution. This uses a Redis
        pipeline, so it's more efficient than awaiting each individual task.

        :param tasks: list of task objects to enqueue

        Example usage::

            # importantly, we're not using `await` here
            tasks = [foobar.enqueue(i) for i in range(10)]
            async with worker:
                await worker.enqueue_many(tasks)

        """
        if not self._stack:
            raise StreaqError(
                "Worker did not initialize correctly, are you using the async context "
                "manager?"
            )
        enqueue_time = now_ms()
        pipe = await self.redis.pipeline(transaction=False)
        for task in tasks:
            if task._after:  # type: ignore
                task.after.append(task._after.id)  # type: ignore
            if task.schedule:
                score = datetime_ms(task.schedule)
            elif task.delay is not None:
                score = enqueue_time + to_ms(task.delay)
            else:
                score = 0
            data = task.serialize(enqueue_time)
            _priority = task.priority or self.priorities[0]
            self.publish_task(
                keys=[
                    self.stream_key,
                    self.queue_key,
                    task.task_key(REDIS_TASK),
                    self.dependents_key,
                    self.dependencies_key,
                    self.results_key,
                ],
                args=[task.id, data, _priority, score] + task.after,
                client=pipe,
            )
        await pipe.execute()

    async def queue_size(self) -> int:
        """
        Returns the number of tasks currently queued in Redis.
        """
        pipe = await self.redis.pipeline(transaction=True)
        commands = [
            pipe.xlen(self.stream_key + priority) for priority in self.priorities
        ] + [pipe.zcard(self.queue_key + priority) for priority in self.priorities]
        await pipe.execute()
        return sum(await asyncio.gather(*commands))

    @property
    def active(self) -> int:
        """
        The number of currently active tasks for the worker
        """
        return sum(not t.done() for t in self.tasks.values())

    def _delay_for(self, tab: CronTab) -> float:
        return tab.next(now=datetime.now(self.tz))  # type: ignore

    async def health_check(self) -> None:
        """
        Periodically stores info about the worker in Redis.
        """
        while not self._block_new_tasks:
            try:
                await asyncio.sleep(self._delay_for(self._health_tab))
                ttl = int(self._delay_for(self._health_tab)) + 5
                await self.redis.set(f"{self._health_key}:{self.id}", str(self), ex=ttl)
            except asyncio.CancelledError:
                break

    def _add_signal_handler(self, signum: Signals) -> None:
        try:
            self.loop.add_signal_handler(signum, partial(self.handle_signal, signum))
        except NotImplementedError:
            logger.error("Windows does not support handling Unix signals!")

    def handle_signal(self, signum: Signals) -> None:
        """
        Gracefully shutdown the worker when a signal is received.
        """
        logger.info(f"received signal {signum.name}, shutting down worker {self.id}")
        self._block_new_tasks = True

    async def close(self) -> None:
        """
        Cleanup worker and Redis connection
        """
        self._block_new_tasks = True
        for t in self.tasks.values():
            if not t.done():
                t.cancel()
        self.main_task.cancel()
        await asyncio.gather(*self.task_wrappers.values(), self.main_task)
        run_time = now_ms() - self._start_time
        logger.info(f"shutdown {str(self)} after {run_time}ms")

    async def _listen_for_result(self, pubsub: PubSub[str], task_id: str) -> None:
        async for msg in pubsub:
            if msg.get("data") == task_id:
                break

    async def status_by_id(self, task_id: str) -> TaskStatus:
        """
        Fetch the current status of the given task.

        :param task_id: ID of the task to check

        :return: status of the task
        """

        def key(mid: str) -> str:
            return self.prefix + mid + task_id

        pipe = await self.redis.pipeline(transaction=True)
        delayed = [
            pipe.zscore(self.queue_key + priority, task_id)
            for priority in self.priorities
        ]
        commands = (
            pipe.exists([key(REDIS_RESULT)]),
            pipe.exists([key(REDIS_RUNNING)]),
            pipe.exists([key(REDIS_TASK)]),
            pipe.exists([key(REDIS_DEPENDENCIES)]),
        )
        await pipe.execute()
        done, running, data, dependencies = await asyncio.gather(*commands)

        if done:
            return TaskStatus.DONE
        elif running:
            return TaskStatus.RUNNING
        score = any(r for r in await asyncio.gather(*delayed))
        if score or dependencies:
            return TaskStatus.SCHEDULED
        elif data:
            return TaskStatus.QUEUED
        return TaskStatus.PENDING

    async def result_by_id(
        self, task_id: str, timeout: timedelta | int | None = None
    ) -> TaskResult[Any]:
        """
        Wait for and return the given task's result, optionally with a timeout.

        :param task_id: ID of the task to get results for
        :param timeout: amount of time to wait before raising a `TimeoutError`

        :return: wrapped result object
        """
        result_key = self.results_key + task_id
        async with self.redis.pubsub(channels=[self._channel_key]) as pubsub:
            if not (raw := await self.redis.get(result_key)):
                await asyncio.wait_for(
                    self._listen_for_result(pubsub, task_id), to_seconds(timeout)
                )
        if not (raw := await self.redis.get(result_key)):
            raise StreaqError(
                "Task finished but result was not stored, did you set ttl=0?"
            )
        try:
            data = self.deserialize(raw)
            return TaskResult(
                fn_name=data["f"],
                enqueue_time=data["et"],
                success=data["s"],
                result=data["r"],
                start_time=data["st"],
                finish_time=data["ft"],
            )
        except Exception as e:
            raise StreaqError(
                f"Unable to deserialize result for task {task_id}:"
            ) from e

    async def abort_by_id(self, task_id: str, timeout: timedelta | int = 5) -> bool:
        """
        Notify workers that the task should be aborted if it's running.
        If the task is still enqueued, it will not be removed from the queue,
        but it will not be started when it gets dequeued.

        :param task_id: ID of the task to abort
        :param timeout: how long to wait to confirm abortion was successful

        :return: whether the task was aborted successfully
        """
        await self.redis.sadd(self._abort_key, [task_id])
        try:
            result = await self.result_by_id(task_id, timeout=timeout)
            return not result.success and isinstance(
                result.result, asyncio.CancelledError
            )
        except asyncio.TimeoutError:
            return False

    async def info_by_id(self, task_id: str) -> TaskInfo | None:
        """
        Fetch info about a previously enqueued task.

        :param task_id: ID of the task to get info for

        :return: task info, unless task has finished or doesn't exist
        """

        def key(mid: str) -> str:
            return self.prefix + mid + task_id

        pipe = await self.redis.pipeline(transaction=False)
<<<<<<< HEAD
        delayed = [
            pipe.zscore(self.queue_key + priority, task_id)
            for priority in self.priorities
        ]
        commands = (
            pipe.get(key(REDIS_TASK)),
            pipe.get(key(REDIS_RETRY)),
            pipe.smembers(key(REDIS_DEPENDENCIES)),
            pipe.smembers(key(REDIS_DEPENDENTS)),
        )
        await pipe.execute()
        raw, try_count, dependencies, dependents = await asyncio.gather(*commands)
        data = self.deserialize(raw)
        res = await asyncio.gather(*delayed)
        score = next((r for r in res if r), None)
=======
        for priority in self.priorities:
            await pipe.zscore(self.queue_key + priority, task_id)
        await pipe.get(key(REDIS_RESULT))
        await pipe.get(key(REDIS_TASK))
        await pipe.get(key(REDIS_RETRY))
        await pipe.smembers(key(REDIS_DEPENDENCIES))
        await pipe.smembers(key(REDIS_DEPENDENTS))
        res = await pipe.execute()
        if res[-5] or not res[-4]:  # if result exists or task data doesn't
            return None
        data = self.deserialize(res[-4])
        score = next((r for r in res[: len(self.priorities)] if r), None)
>>>>>>> 284552d8
        dt = datetime.fromtimestamp(score / 1000, tz=self.tz) if score else None
        return TaskInfo(
            fn_name=data["f"],
            enqueue_time=data["t"],
            task_try=int(try_count or 0),
            scheduled=dt,
            dependencies=dependencies,
            dependents=dependents,
        )

    async def __aenter__(self) -> Worker[WD]:
        # register lua scripts
        self.create_groups = self.redis.register_script(CREATE_GROUPS)
        self.publish_task = self.redis.register_script(PUBLISH_TASK)
        self.publish_delayed_tasks = self.redis.register_script(PUBLISH_DELAYED_TASKS)
        self.fail_dependents = self.redis.register_script(FAIL_DEPENDENTS)
        self.update_dependents = self.redis.register_script(UPDATE_DEPENDENTS)
        self.reclaim_idle_tasks = self.redis.register_script(RECLAIM_IDLE_TASKS)
        # user-defined deps
        lifespan = self.lifespan(self)
        self._worker_context = await lifespan.__aenter__()
        self._stack.append(lifespan)
        return self

    async def __aexit__(
        self,
        exc_type: Type[BaseException] | None,
        exc_value: BaseException | None,
        traceback: TracebackType | None,
    ) -> None:
        lifespan = self._stack.pop()
        await lifespan.__aexit__(exc_type, exc_value, traceback)

    def __len__(self) -> int:
        return len([v for v in self.registry.values() if not v.silent])

    def __str__(self) -> str:
        counters_str = dict.__repr__(self.counters).replace("'", "")  # type: ignore
        return f"worker {self.id} {counters_str}"

    def __repr__(self) -> str:
        return f"<{str(self)}>"

    def serialize(self, data: Any) -> Any:
        """
        Wrap serializer to append signature as last 32 bytes if applicable.
        """
        serialized = self.serializer(data)
        if self.signing_secret:
            try:
                # will only work if data is binary data
                serialized += hmac.digest(self.signing_secret, serialized, "sha256")
            except TypeError as e:
                raise StreaqError("Can't sign non-binary data from serializer!") from e
        return serialized

    def deserialize(self, data: Any) -> Any:
        """
        Wrap deserializer to validate signature from last 32 bytes if applicable.
        """
        if self.signing_secret:
            try:
                data_bytes, signature = data[:-32], data[-32:]
                verify = hmac.digest(self.signing_secret, data_bytes, "sha256")
                if not hmac.compare_digest(signature, verify):
                    raise StreaqError("Invalid signature for task data!")
                return self.deserializer(data_bytes)
            except IndexError as e:
                raise StreaqError("Missing signature for task data!") from e
        return self.deserializer(data)<|MERGE_RESOLUTION|>--- conflicted
+++ resolved
@@ -1258,36 +1258,24 @@
             return self.prefix + mid + task_id
 
         pipe = await self.redis.pipeline(transaction=False)
-<<<<<<< HEAD
         delayed = [
             pipe.zscore(self.queue_key + priority, task_id)
             for priority in self.priorities
         ]
         commands = (
+            pipe.get(key(REDIS_RESULT)),
             pipe.get(key(REDIS_TASK)),
             pipe.get(key(REDIS_RETRY)),
             pipe.smembers(key(REDIS_DEPENDENCIES)),
             pipe.smembers(key(REDIS_DEPENDENTS)),
         )
         await pipe.execute()
-        raw, try_count, dependencies, dependents = await asyncio.gather(*commands)
+        result, raw, try_count, dependencies, dependents = await asyncio.gather(*commands)
+        if result or not raw:  # if result exists or task data doesn't
+            return None
         data = self.deserialize(raw)
         res = await asyncio.gather(*delayed)
         score = next((r for r in res if r), None)
-=======
-        for priority in self.priorities:
-            await pipe.zscore(self.queue_key + priority, task_id)
-        await pipe.get(key(REDIS_RESULT))
-        await pipe.get(key(REDIS_TASK))
-        await pipe.get(key(REDIS_RETRY))
-        await pipe.smembers(key(REDIS_DEPENDENCIES))
-        await pipe.smembers(key(REDIS_DEPENDENTS))
-        res = await pipe.execute()
-        if res[-5] or not res[-4]:  # if result exists or task data doesn't
-            return None
-        data = self.deserialize(res[-4])
-        score = next((r for r in res[: len(self.priorities)] if r), None)
->>>>>>> 284552d8
         dt = datetime.fromtimestamp(score / 1000, tz=self.tz) if score else None
         return TaskInfo(
             fn_name=data["f"],
